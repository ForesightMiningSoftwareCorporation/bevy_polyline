--- conflicted
+++ resolved
@@ -18,11 +18,7 @@
 
 [dependencies]
 bitflags = "1.3"
-<<<<<<< HEAD
-bevy = { version = "0.6", default-features = false, features = ["render"] }
-=======
 bevy = { version = "0.7", default-features = false, features = ["render"] }
->>>>>>> 3f63a95f
 
 [dependencies.naga]
 features = ["glsl-in", "spv-out", "wgsl-out"]
@@ -32,11 +28,7 @@
 lazy_static = "1.4.0"
 rand = "0.8.4"
 ringbuffer = "0.8.2"
-<<<<<<< HEAD
-bevy = { version = "0.6", default-features = false, features = [
-=======
 bevy = { version = "0.7", default-features = false, features = [
->>>>>>> 3f63a95f
     "bevy_winit",
     "x11",
 ] }