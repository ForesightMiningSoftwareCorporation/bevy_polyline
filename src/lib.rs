use bevy::{prelude::*, reflect::TypeUuid};
use material::PolylineMaterialPlugin;
use polyline::{PolylineBasePlugin, PolylineRenderPlugin};

pub mod material;
pub mod polyline;

<<<<<<< HEAD
pub mod prelude {
    pub use crate::material::PolylineMaterial;
    pub use crate::polyline::{Polyline, PolylineBundle};
    pub use crate::PolylinePlugin;
}

pub const FRAG_SHADER_HANDLE: HandleUntyped =
=======
pub const SHADER_HANDLE: HandleUntyped =
>>>>>>> 1d3fdfb8
    HandleUntyped::weak_from_u64(Shader::TYPE_UUID, 12823766040132746065);

pub struct PolylinePlugin;

impl Plugin for PolylinePlugin {
    fn build(&self, app: &mut bevy::prelude::App) {
        let mut shaders = app.world.get_resource_mut::<Assets<Shader>>().unwrap();
        shaders.set_untracked(
            SHADER_HANDLE,
            Shader::from_wgsl(include_str!("shaders/polyline.wgsl")),
        );
        app.add_plugin(PolylineBasePlugin)
            .add_plugin(PolylineRenderPlugin)
            .add_plugin(PolylineMaterialPlugin);
    }
}<|MERGE_RESOLUTION|>--- conflicted
+++ resolved
@@ -5,17 +5,13 @@
 pub mod material;
 pub mod polyline;
 
-<<<<<<< HEAD
 pub mod prelude {
     pub use crate::material::PolylineMaterial;
     pub use crate::polyline::{Polyline, PolylineBundle};
     pub use crate::PolylinePlugin;
 }
 
-pub const FRAG_SHADER_HANDLE: HandleUntyped =
-=======
 pub const SHADER_HANDLE: HandleUntyped =
->>>>>>> 1d3fdfb8
     HandleUntyped::weak_from_u64(Shader::TYPE_UUID, 12823766040132746065);
 
 pub struct PolylinePlugin;
